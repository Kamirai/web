---
id: print
title: print
description: Prints a string to the server console (not in-game chat) and logs (server_log.
tags: []
---

:::warning

This function starts with lowercase letter.

:::

## Description

Prints a string to the server console (not in-game chat) and logs (server_log.txt).

| Name     | Description          |
| -------- | -------------------- |
| string[] | The string to print. |

## Returns

This function does not return any specific values.

## Examples

```c
public OnGameModeInit( )
{
    print("Gamemode started.");
    return 1;
}
```

## Related Functions

<<<<<<< HEAD

-  [printf](../functions/printf): Print a formatted message into the server logs and console.
=======
- printf: Print a formatted message into the server logs and console.
>>>>>>> 7e8018db
<|MERGE_RESOLUTION|>--- conflicted
+++ resolved
@@ -35,9 +35,4 @@
 
 ## Related Functions
 
-<<<<<<< HEAD
-
--  [printf](../functions/printf): Print a formatted message into the server logs and console.
-=======
-- printf: Print a formatted message into the server logs and console.
->>>>>>> 7e8018db
+-  [printf](../functions/printf): Print a formatted message into the server logs and console.
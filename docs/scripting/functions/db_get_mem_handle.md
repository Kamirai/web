---
id: db_get_mem_handle
title: db_get_mem_handle
description: Gets the memory handle for a SQLite database connection that was opened with `db_open`.
keywords:
  - sqlite
---

<<<<<<< HEAD
import T from '../../../src/components/templates.js'
=======
:::warning

The function starts with a lowercase letter.
>>>>>>> eb987401

<T.LowercaseNote />

import T from '../../../src/components/templates.js'

<T.VersionWarn name='function' version='SA-MP 0.3.7 R1' />

## Description

The function gets the memory handle for a SQLite database connection that was opened with [db_open](db_open)].

| Name  | Description                                                            |
| ----- | ---------------------------------------------------------------------- |
| DB:db | The index of the database connection (returned by [db_open](db_open)). |

## Returns

Returns the memory handle of the database connection handle.

## Examples

```c
static DB:gDBConnectionHandle;

// ...

public OnGameModeInit()
{
    // ...

    // Create a connection to a database
    gDBConnectionHandle = db_open("example.db");

    // If connection to the database exists
    if (gDBConnectionHandle)
    {
        // Successfully created a connection to the database
        print("Successfully created a connection to database \"example.db\".");
        printf("Database connection memory handle: 0x%x", db_get_mem_handle(gDBConnectionHandle));
    }
    else
    {
        // Failed to create a connection to the database
        print("Failed to open a connection to database \"example.db\".");
    }

    // ...

    return 1;
}

public OnGameModeExit()
{
    // Close the connection to the database if connection is open
    if (db_close(gDBConnectionHandle))
    {
        // Extra cleanup
        gDBConnectionHandle = DB:0;
    }

    // ...

    return 1;
}
```

## Notes

:::warning

Using an invalid handle other than zero will crash your server! Get a valid database connection handle by using [db_query](db_query).

:::

## Related Functions

_Replace me_<|MERGE_RESOLUTION|>--- conflicted
+++ resolved
@@ -6,17 +6,10 @@
   - sqlite
 ---
 
-<<<<<<< HEAD
+
 import T from '../../../src/components/templates.js'
-=======
-:::warning
-
-The function starts with a lowercase letter.
->>>>>>> eb987401
 
 <T.LowercaseNote />
-
-import T from '../../../src/components/templates.js'
 
 <T.VersionWarn name='function' version='SA-MP 0.3.7 R1' />
 

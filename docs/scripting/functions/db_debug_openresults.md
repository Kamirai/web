---
id: db_debug_openresults
title: db_debug_openresults
description:  .
tags: []
---

:::warning

This function starts with lowercase letter.

:::

## Description

 . 


| Name | Description |
|------|-------------|


## Related Functions

<<<<<<< HEAD
- [db_open](../functions/db_open.md): Open a connection to an SQLite database
- [db_close](../functions/db_close.md): Close the connection to an SQLite database
- [db_query](../functions/db_query.md): Query an SQLite database
- [db_free_result](../functions/db_free_result.md): Free result memory from a db_query
- [db_num_rows](../functions/db_num_rows.md): Get the number of rows in a result
- [db_next_row](../functions/db_next_row.md): Move to the next row
- [db_num_fields](../functions/db_num_fields.md): Get the number of fields in a result
- [db_field_name](../functions/db_field_name.md): Returns the name of a field at a particular index
- [db_get_field](../functions/db_get_field.md): Get content of field with specified ID from current result row
- [db_get_field_assoc](../functions/db_get_field_assoc.md): Get content of field with specified name from current result row
- [db_get_field_int](../functions/db_get_field_int.md): Get content of field as an integer with specified ID from current result row
- [db_get_field_assoc_int](../functions/db_get_field_assoc_int.md): Get content of field as an integer with specified name from current result row
- [db_get_field_float](../functions/db_get_field_float.md): Get content of field as a float with specified ID from current result row
- [db_get_field_assoc_float](../functions/db_get_field_assoc_float.md): Get content of field as a float with specified name from current result row
- [db_get_mem_handle](../functions/db_get_mem_handle.md): Get memory handle for an SQLite database that was opened with db_open.
- [db_get_result_mem_handle](../functions/db_get_result_mem_handle.md): Get memory handle for an SQLite query that was executed with db_query.
- [db_debug_openfiles](../functions/db_debug_openfiles.md)
- [db_debug_openresults](../functions/db_debug_openresults.md)
=======

-  db_open: Open a connection to an SQLite database
-  db_close: Close the connection to an SQLite database
-  db_query: Query an SQLite database
-  db_free_result: Free result memory from a db_query
-  db_num_rows: Get the number of rows in a result
-  db_next_row: Move to the next row
-  db_num_fields: Get the number of fields in a result
-  db_field_name: Returns the name of a field at a particular index
-  db_get_field: Get content of field with specified ID from current result row
-  db_get_field_assoc: Get content of field with specified name from current result row
-  db_get_field_int: Get content of field as an integer with specified ID from current result row
-  db_get_field_assoc_int: Get content of field as an integer with specified name from current result row
-  db_get_field_float: Get content of field as a float with specified ID from current result row
-  db_get_field_assoc_float: Get content of field as a float with specified name from current result row
-  db_get_mem_handle: Get memory handle for an SQLite database that was opened with db_open.
-  db_get_result_mem_handle: Get memory handle for an SQLite query that was executed with db_query.
-  db_debug_openfiles
-  db_debug_openresults
>>>>>>> d165629d
<|MERGE_RESOLUTION|>--- conflicted
+++ resolved
@@ -22,7 +22,6 @@
 
 ## Related Functions
 
-<<<<<<< HEAD
 - [db_open](../functions/db_open.md): Open a connection to an SQLite database
 - [db_close](../functions/db_close.md): Close the connection to an SQLite database
 - [db_query](../functions/db_query.md): Query an SQLite database
@@ -40,25 +39,4 @@
 - [db_get_mem_handle](../functions/db_get_mem_handle.md): Get memory handle for an SQLite database that was opened with db_open.
 - [db_get_result_mem_handle](../functions/db_get_result_mem_handle.md): Get memory handle for an SQLite query that was executed with db_query.
 - [db_debug_openfiles](../functions/db_debug_openfiles.md)
-- [db_debug_openresults](../functions/db_debug_openresults.md)
-=======
-
--  db_open: Open a connection to an SQLite database
--  db_close: Close the connection to an SQLite database
--  db_query: Query an SQLite database
--  db_free_result: Free result memory from a db_query
--  db_num_rows: Get the number of rows in a result
--  db_next_row: Move to the next row
--  db_num_fields: Get the number of fields in a result
--  db_field_name: Returns the name of a field at a particular index
--  db_get_field: Get content of field with specified ID from current result row
--  db_get_field_assoc: Get content of field with specified name from current result row
--  db_get_field_int: Get content of field as an integer with specified ID from current result row
--  db_get_field_assoc_int: Get content of field as an integer with specified name from current result row
--  db_get_field_float: Get content of field as a float with specified ID from current result row
--  db_get_field_assoc_float: Get content of field as a float with specified name from current result row
--  db_get_mem_handle: Get memory handle for an SQLite database that was opened with db_open.
--  db_get_result_mem_handle: Get memory handle for an SQLite query that was executed with db_query.
--  db_debug_openfiles
--  db_debug_openresults
->>>>>>> d165629d
+- [db_debug_openresults](../functions/db_debug_openresults.md)
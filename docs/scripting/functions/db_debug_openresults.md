---
id: db_debug_openresults
title: db_debug_openresults
description: Gets the number of open database results
keywords:
    - sqlite
---

:::warning

The function starts with a lowercase letter.

:::

<<<<<<< HEAD
## Description

The function gets the number of open database results.

| Name | Description |
| ---- | ----------- |

## Related Functions

*Replace me*
=======
- [db_open](db_open.md): Open a connection to an SQLite database
- [db_close](db_close.md): Close the connection to an SQLite database
- [db_query](db_query.md): Query an SQLite database
- [db_free_result](db_free_result.md): Free result memory from a db_query
- [db_num_rows](db_num_rows.md): Get the number of rows in a result
- [db_next_row](db_next_row.md): Move to the next row
- [db_num_fields](db_num_fields.md): Get the number of fields in a result
- [db_field_name](db_field_name.md): Returns the name of a field at a particular index
- [db_get_field](db_get_field.md): Get content of field with specified ID from current result row
- [db_get_field_assoc](db_get_field_assoc.md): Get content of field with specified name from current result row
- [db_get_field_int](db_get_field_int.md): Get content of field as an integer with specified ID from current result row
- [db_get_field_assoc_int](db_get_field_assoc_int.md): Get content of field as an integer with specified name from current result row
- [db_get_field_float](db_get_field_float.md): Get content of field as a float with specified ID from current result row
- [db_get_field_assoc_float](db_get_field_assoc_float.md): Get content of field as a float with specified name from current result row
- [db_get_mem_handle](db_get_mem_handle.md): Get memory handle for an SQLite database that was opened with db_open.
- [db_get_result_mem_handle](db_get_result_mem_handle.md): Get memory handle for an SQLite query that was executed with db_query.
- [db_debug_openfiles](db_debug_openfiles.md)
- [db_debug_openresults](db_debug_openresults.md)
>>>>>>> cfd80493
<|MERGE_RESOLUTION|>--- conflicted
+++ resolved
@@ -12,7 +12,6 @@
 
 :::
 
-<<<<<<< HEAD
 ## Description
 
 The function gets the number of open database results.
@@ -20,26 +19,4 @@
 | Name | Description |
 | ---- | ----------- |
 
-## Related Functions
-
-*Replace me*
-=======
-- [db_open](db_open.md): Open a connection to an SQLite database
-- [db_close](db_close.md): Close the connection to an SQLite database
-- [db_query](db_query.md): Query an SQLite database
-- [db_free_result](db_free_result.md): Free result memory from a db_query
-- [db_num_rows](db_num_rows.md): Get the number of rows in a result
-- [db_next_row](db_next_row.md): Move to the next row
-- [db_num_fields](db_num_fields.md): Get the number of fields in a result
-- [db_field_name](db_field_name.md): Returns the name of a field at a particular index
-- [db_get_field](db_get_field.md): Get content of field with specified ID from current result row
-- [db_get_field_assoc](db_get_field_assoc.md): Get content of field with specified name from current result row
-- [db_get_field_int](db_get_field_int.md): Get content of field as an integer with specified ID from current result row
-- [db_get_field_assoc_int](db_get_field_assoc_int.md): Get content of field as an integer with specified name from current result row
-- [db_get_field_float](db_get_field_float.md): Get content of field as a float with specified ID from current result row
-- [db_get_field_assoc_float](db_get_field_assoc_float.md): Get content of field as a float with specified name from current result row
-- [db_get_mem_handle](db_get_mem_handle.md): Get memory handle for an SQLite database that was opened with db_open.
-- [db_get_result_mem_handle](db_get_result_mem_handle.md): Get memory handle for an SQLite query that was executed with db_query.
-- [db_debug_openfiles](db_debug_openfiles.md)
-- [db_debug_openresults](db_debug_openresults.md)
->>>>>>> cfd80493
+## Related Functions
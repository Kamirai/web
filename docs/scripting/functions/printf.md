---
id: printf
title: printf
description: Outputs a formatted string on the console (the server window, not the in-game chat).
tags: []
---

:::warning

This function starts with lowercase letter.

:::

## Description

Outputs a formatted string on the console (the server window, not the in-game chat).

| Name           | Description                               |
| -------------- | ----------------------------------------- |
| format[]       | The format string                         |
| {Float,\_}:... | Indefinite number of arguments of any tag |

## Returns

This function does not return any specific values.

## Examples

```c
new number = 42;
printf("The number is %d.",number);  //-> The number is 42.

new string[]= "simple message";
printf("This is a %s containing the number %d.", string, number); //-> This is a simple message containing the number 42.

new character = 64;
printf("I'm %c home",character); //-> I'm @ home
```

## Notes

:::warning

The format string or its output should not exceed 1024 characters. Anything beyond that length can lead to a server to crash.

:::

## Related Functions

<<<<<<< HEAD

-  [print](../functions/print): Print a basic message to the server logs and console.
-  [format](../functions/format): Format a string.
=======
- print: Print a basic message to the server logs and console.
- format: Format a string.
>>>>>>> 7e8018db
<|MERGE_RESOLUTION|>--- conflicted
+++ resolved
@@ -47,11 +47,5 @@
 
 ## Related Functions
 
-<<<<<<< HEAD
-
 -  [print](../functions/print): Print a basic message to the server logs and console.
--  [format](../functions/format): Format a string.
-=======
-- print: Print a basic message to the server logs and console.
-- format: Format a string.
->>>>>>> 7e8018db
+-  [format](../functions/format): Format a string.
---
id: OnPlayerWeaponShot
title: OnPlayerWeaponShot
description: This callback is called when a player fires a shot from a weapon.
tags: ["player"]
---

:::warning

This callback was added in SA-MP 0.3z and will not work in earlier versions!

:::

## Description

This callback is called when a player fires a shot from a weapon. Only bullet weapons are supported. Only passenger drive-by is supported (not driver drive-by, and not sea sparrow / hunter shots).

| Name     | Description                                                                                                |
| -------- | ---------------------------------------------------------------------------------------------------------- |
| playerid | The ID of the player that shot a weapon.                                                                   |
| weaponid | The ID of the [weapon](../resources/weaponids) shot by the player.                                         |
| hittype  | The [type](../resources/bullethittypes) of thing the shot hit (none, player, vehicle, or (player)object).  |
| hitid    | The ID of the player, vehicle or object that was hit.                                                      |
| fX       | The X coordinate that the shot hit.                                                                        |
| fY       | The Y coordinate that the shot hit.                                                                        |
| fZ       | The Z coordinate that the shot hit.                                                                        |

## Returns

0 - Prevent the bullet from causing damage.

1 - Allow the bullet to cause damage.

It is always called first in filterscripts so returning 0 there also blocks other scripts from seeing it.

## Examples

```c
public OnPlayerWeaponShot(playerid, weaponid, hittype, hitid, Float:fX, Float:fY, Float:fZ)
{
    new szString[144];
    format(szString, sizeof(szString), "Weapon %i fired. hittype: %i   hitid: %i   pos: %f, %f, %f", weaponid, hittype, hitid, fX, fY, fZ);
    SendClientMessage(playerid, -1, szString);
    return 1;
}
```

## Notes

:::tip

This callback is only called when lag compensation is enabled.
If hittype is:

- BULLET_HIT_TYPE_NONE: the fX, fY and fZ parameters are normal coordinates, will give 0.0 for coordinates if nothing was hit (e.g. far object that the bullet can't reach);
- Others: the fX, fY and fZ are offsets relative to the hitid.

:::

:::tip

GetPlayerLastShotVectors can be used in this callback for more detailed bullet vector information.

:::

:::warning

Known Bug(s):
Isn't called if you fired in vehicle as driver or if you are looking behind with the aim enabled (shooting in air).
It is called as BULLET_HIT_TYPE_VEHICLE with the correct hitid (the hit player's vehicleid) if you are shooting a player which is in a vehicle. It won't be called as BULLET_HIT_TYPE_PLAYER at all. [Click here for a possible fix]
Partially fixed in SA-MP 0.3.7: If fake weapon data is sent by a malicious user, other player clients may freeze or crash. To combat this, check if the reported weaponid can actually fire bullets.

:::

## Related Functions

<<<<<<< HEAD
- [GetPlayerLastShotVectors](../../scripting/functions/GetPlayerLastShotVectors.md): Retrieves the vector of the last shot a player fired.
=======
- [GetPlayerLastShotVectors](../functions/GetPlayerLastShotVectors): Retrieves the vector of the last shot a player fired.
>>>>>>> 1576fa45
<|MERGE_RESOLUTION|>--- conflicted
+++ resolved
@@ -74,8 +74,4 @@
 
 ## Related Functions
 
-<<<<<<< HEAD
-- [GetPlayerLastShotVectors](../../scripting/functions/GetPlayerLastShotVectors.md): Retrieves the vector of the last shot a player fired.
-=======
-- [GetPlayerLastShotVectors](../functions/GetPlayerLastShotVectors): Retrieves the vector of the last shot a player fired.
->>>>>>> 1576fa45
+- [GetPlayerLastShotVectors](../functions/GetPlayerLastShotVectors): Retrieves the vector of the last shot a player fired.
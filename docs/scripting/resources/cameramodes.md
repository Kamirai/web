---
id: cameramodes
title: Camera Modes
---

## Description
<<<<<<< HEAD

A list of possible camera modes to be used with [GetPlayerCameraMode](../functions/GetPlayerCameraMode.md). Note that there might still be more usable IDs hidden away in the game and some IDs are used for more than one situation.
=======
A list of possible camera modes to be used with [GetPlayerCameraMode](../functions/GetPlayerCameraMode.md). :::note There might still be more usable IDs hidden away in the game and some IDs are used for more than one situation. :::
>>>>>>> b7b32975

## List

| ID  | Mode                                                                                                                            |
| --- | ------------------------------------------------------------------------------------------------------------------------------- |
| 3   | Train/tram camera.                                                                                                              |
| 4   | Follow ped (normal behind player camera).                                                                                       |
| 7   | Sniper aiming.                                                                                                                  |
| 8   | Rocket Launcher aiming.                                                                                                         |
| 15  | Fixed camera (non-moving) - used for Pay 'n' Spray, chase camera, tune shops, entering buildings, buying food etc.              |
| 16  | Vehicle front camera, bike side camera.                                                                                         |
| 18  | Normal car (+skimmer+helicopter+airplane), several variable distances.                                                          |
| 22  | Normal boat camera.                                                                                                             |
| 46  | Camera weapon aiming.                                                                                                           |
| 51  | Heat-seeking Rocket Launcher aiming.                                                                                            |
| 53  | Aiming any other weapon.                                                                                                        |
| 55  | Vehicle passenger drive-by camera.                                                                                              |
| 56  | Chase camera: helicopter/bird view.                                                                                             |
| 57  | Chase camera: ground camera, zooms in very quickly. (Similar to 56, but on the ground.)                                         |
| 58  | Chase camera: horizontal flyby past vehicle.                                                                                    |
| 59  | Chase camera (for air vehicles only): ground camera, looking up to the air vehicle.                                             |
| 62  | Chase camera (for air vehicles only): vertical flyby past air vehicle.                                                          |
| 63  | Chase camera (for air vehicles only): horizontal flyby past air vehicle (similar to 58 and 62).                                 |
| 64  | Chase camera (for air vehicles only): camera focused on pilot, similar to pressing LOOK_BEHIND key on foot, but in air vehicle. |<|MERGE_RESOLUTION|>--- conflicted
+++ resolved
@@ -4,12 +4,16 @@
 ---
 
 ## Description
-<<<<<<< HEAD
 
-A list of possible camera modes to be used with [GetPlayerCameraMode](../functions/GetPlayerCameraMode.md). Note that there might still be more usable IDs hidden away in the game and some IDs are used for more than one situation.
-=======
-A list of possible camera modes to be used with [GetPlayerCameraMode](../functions/GetPlayerCameraMode.md). :::note There might still be more usable IDs hidden away in the game and some IDs are used for more than one situation. :::
->>>>>>> b7b32975
+A list of possible camera modes to be used with
+[GetPlayerCameraMode](../functions/GetPlayerCameraMode.md).
+
+:::note
+
+There might still be more usable IDs hidden away in the game and some IDs are
+used for more than one situation.
+
+:::
 
 ## List
 
